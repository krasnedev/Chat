//
//  AttachmentsEditor.swift
//  Chat
//
//  Created by Alex.M on 22.06.2022.
//

import SwiftUI
import ExyteMediaPicker
import ActivityIndicatorView

struct AttachmentsEditor<InputViewContent: View>: View {

    typealias InputViewBuilderClosure = ChatView<EmptyView, InputViewContent, DefaultMessageMenuAction>.InputViewBuilderClosure

    @Environment(\.chatTheme) var theme
    @Environment(\.mediaPickerTheme) var pickerTheme

    @EnvironmentObject private var keyboardState: KeyboardState
    @EnvironmentObject private var globalFocusState: GlobalFocusState

    @ObservedObject var inputViewModel: InputViewModel

    var inputViewBuilder: InputViewBuilderClosure?
    var chatTitle: String?
    var messageUseMarkdown: Bool
    var orientationHandler: MediaPickerOrientationHandler
    var mediaPickerSelectionParameters: MediaPickerParameters?
    var availableInput: AvailableInputType
    var localization: ChatLocalization

    @State private var seleсtedMedias: [Media] = []
    @State private var currentFullscreenMedia: Media?

    var showingAlbums: Bool {
        inputViewModel.mediaPickerMode == .albums
    }

    var body: some View {
        ZStack {
            mediaPicker

            if inputViewModel.showActivityIndicator {
                ActivityIndicator()
            }
        }
    }

    var mediaPicker: some View {
        GeometryReader { g in
            MediaPicker(isPresented: $inputViewModel.showPicker) {
                seleсtedMedias = $0
                assembleSelectedMedia()
            } albumSelectionBuilder: { _, albumSelectionView, _ in
                VStack {
                    albumSelectionHeaderView
                        .padding(.top, g.safeAreaInsets.top)
                    albumSelectionView
                    Spacer()
                    inputView
                        .padding(.bottom, g.safeAreaInsets.bottom)
                }
                .background(theme.colors.mainBG)
                .ignoresSafeArea()
            } cameraSelectionBuilder: { _, cancelClosure, cameraSelectionView in
                VStack {
                    cameraSelectionHeaderView(cancelClosure: cancelClosure)
                        .padding(.top, g.safeAreaInsets.top)
                    cameraSelectionView
                    Spacer()
                    inputView
                        .padding(.bottom, g.safeAreaInsets.bottom)
                }
                .ignoresSafeArea()
            }
            .didPressCancelCamera {
                inputViewModel.showPicker = false
            }
            .currentFullscreenMedia($currentFullscreenMedia)
            .showLiveCameraCell()
            .setSelectionParameters(mediaPickerSelectionParameters)
            .pickerMode($inputViewModel.mediaPickerMode)
            .orientationHandler(orientationHandler)
            .padding(.top)
            .background(theme.colors.mainBG)
            .ignoresSafeArea(.all)
            .onChange(of: currentFullscreenMedia) { newValue in
                assembleSelectedMedia()
            }
            .onChange(of: inputViewModel.showPicker) { _ in
                let showFullscreenPreview = mediaPickerSelectionParameters?.showFullscreenPreview ?? true
                let selectionLimit = mediaPickerSelectionParameters?.selectionLimit ?? 1

                if selectionLimit == 1 && !showFullscreenPreview {
                    assembleSelectedMedia()
                    inputViewModel.send()
                }
            }
            .mediaPickerTheme(
                main: .init(
                    text: theme.colors.mainText,
                    albumSelectionBackground: theme.colors.mainBG,
                    fullscreenPhotoBackground: theme.colors.mainBG,
                    cameraBackground: theme.colors.mainBG,
                    cameraSelectionBackground: theme.colors.mainBG),
                selection: .init(selectedTint: theme.colors.sendButtonBackground)
            )
        }
    }

    func assembleSelectedMedia() {
        if !seleсtedMedias.isEmpty {
            inputViewModel.attachments.medias = seleсtedMedias
        } else if let media = currentFullscreenMedia {
            inputViewModel.attachments.medias = [media]
        } else {
            inputViewModel.attachments.medias = []
        }
    }

    @ViewBuilder
    var inputView: some View {
        Group {
            if let inputViewBuilder = inputViewBuilder {
                inputViewBuilder($inputViewModel.text, inputViewModel.attachments, inputViewModel.state, .signature, inputViewModel.inputViewAction()) {
                    globalFocusState.focus = nil
                }
            } else {
                InputView(
                    viewModel: inputViewModel,
                    inputFieldId: UUID(),
                    style: .signature,
                    availableInput: availableInput,
                    messageUseMarkdown: messageUseMarkdown,
                    localization: localization
                )
            }
        }
    }

    var albumSelectionHeaderView: some View {
        ZStack {
            HStack {
                Button {
                    seleсtedMedias = []
                    inputViewModel.showPicker = false
                } label: {
<<<<<<< HEAD
                    Text("Cancel", bundle: .module)
                        .foregroundColor(.white.opacity(0.7))
=======
                    Text(localization.cancelButtonText)
>>>>>>> a1841f04
                }

                Spacer()
            }

            HStack {
<<<<<<< HEAD
                Text("Recents", bundle: .module)
=======
                Text(localization.recentToggleText)
>>>>>>> a1841f04
                Image(systemName: "chevron.down")
                    .rotationEffect(Angle(radians: showingAlbums ? .pi : 0))
            }
            .onTapGesture {
                withAnimation {
                    inputViewModel.mediaPickerMode = showingAlbums ? .photos : .albums
                }
            }
            .frame(maxWidth: .infinity)
        }
        .foregroundColor(theme.colors.mainText)
        .padding(.horizontal)
        .padding(.bottom, 5)
    }

    func cameraSelectionHeaderView(cancelClosure: @escaping ()->()) -> some View {
        HStack {
            Button {
                cancelClosure()
            } label: {
                theme.images.mediaPicker.cross
            }
            .padding(.trailing, 30)

            if let chatTitle = chatTitle {
                theme.images.mediaPicker.chevronRight
                Text(chatTitle)
                    .font(.title3)
                    .foregroundColor(theme.colors.mainText)
            }

            Spacer()
        }
        .padding(.horizontal)
        .padding(.bottom, 10)
    }
}<|MERGE_RESOLUTION|>--- conflicted
+++ resolved
@@ -145,23 +145,14 @@
                     seleсtedMedias = []
                     inputViewModel.showPicker = false
                 } label: {
-<<<<<<< HEAD
-                    Text("Cancel", bundle: .module)
-                        .foregroundColor(.white.opacity(0.7))
-=======
                     Text(localization.cancelButtonText)
->>>>>>> a1841f04
                 }
 
                 Spacer()
             }
 
             HStack {
-<<<<<<< HEAD
-                Text("Recents", bundle: .module)
-=======
                 Text(localization.recentToggleText)
->>>>>>> a1841f04
                 Image(systemName: "chevron.down")
                     .rotationEffect(Angle(radians: showingAlbums ? .pi : 0))
             }
