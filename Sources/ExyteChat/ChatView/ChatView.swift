--- conflicted
+++ resolved
@@ -502,12 +502,10 @@
             readyToShowScrollView = false
         }
     }
-<<<<<<< HEAD
-  
+
     private func isGiphyAvailable() -> Bool {
       return availableInputs.contains(AvailableInputType.giphy)
     }
-=======
     
     private static func createLocalization() -> ChatLocalization {
         return ChatLocalization(
@@ -521,7 +519,6 @@
         )
     }
 
->>>>>>> aa47d5df
 }
 
 public extension ChatView {
@@ -645,17 +642,7 @@
         view.messageFont = font
         return view
     }
-<<<<<<< HEAD
-    
-    func setChatLocalization(_ localization: ChatLocalization) -> ChatView {
-        var view = self
-        view.localization = localization
-        return view
-    }
-    
-=======
-
->>>>>>> aa47d5df
+
     // makes sense only for built-in input view
     
     func setAvailableInputs(_ types: [AvailableInputType]) -> ChatView {
