//
//  ChatView.swift
//  Chat
//
//  Created by Alisa Mylnikova on 20.04.2022.
//

import SwiftUI
import GiphyUISDK
import ExyteMediaPicker

public typealias MediaPickerParameters = SelectionParamsHolder

public enum ChatType {
    case conversation // the latest message is at the bottom, new messages appear from the bottom
    case comments // the latest message is at the top, new messages appear from the top
}

public enum ReplyMode {
    case quote // when replying to message A, new message will appear as the newest message, quoting message A in its body
    case answer // when replying to message A, new message with appear direclty below message A as a separate cell without duplicating message A in its body
}

public struct ChatView<MessageContent: View, InputViewContent: View, MenuAction: MessageMenuAction>: View {
    
    /// To build a custom message view use the following parameters passed by this closure:
    /// - message containing user, attachments, etc.
    /// - position of message in its continuous group of messages from the same user
    /// - position of message in its continuous group of comments (only works for .answer ReplyMode, nil for .quote mode)
    /// - closure to show message context menu
    /// - closure to pass user interaction, .reply for example
    /// - pass attachment to this closure to use ChatView's fullscreen media viewer
    public typealias MessageBuilderClosure = ((
        _ message: Message,
        _ positionInGroup: PositionInUserGroup,
        _ positionInCommentsGroup: CommentsPosition?,
        _ showContextMenuClosure: @escaping () -> Void,
        _ messageActionClosure: @escaping (Message, DefaultMessageMenuAction) -> Void,
        _ showAttachmentClosure: @escaping (Attachment) -> Void
    ) -> MessageContent)
    
    /// To build a custom input view use the following parameters passed by this closure:
    /// - binding to the text in input view
    /// - InputViewAttachments to store the attachments from external pickers
    /// - current input view state: .message for main input view mode and .signature for input view in media picker mode
    /// - closure to pass user interaction, .recordAudioTap for example
    /// - dismiss keyboard closure
    public typealias InputViewBuilderClosure = (
        _ text: Binding<String>,
        _ attachments: InputViewAttachments,
        _ inputViewState: InputViewState,
        _ inputViewStyle: InputViewStyle,
        _ inputViewActionClosure: @escaping (InputViewAction) -> Void,
        _ dismissKeyboardClosure: ()->()
    ) -> InputViewContent
    
    /// To define custom message menu actions declare an enum conforming to MessageMenuAction. The library will show your custom menu options on long tap on message. Once the action is selected the following callback will be called:
    /// - action selected by the user from the menu. NOTE: when declaring this variable, specify its type (your custom descendant of MessageMenuAction) explicitly
    /// - a closure taking a case of default implementation of MessageMenuAction which provides simple actions handlers; you call this closure passing the selected message and choosing one of the default actions if you need them; or you can write a custom implementation for all your actions, in that case just ignore this closure
    /// - message for which the menu is displayed
    /// When implementing your own MessageMenuActionClosure, write a switch statement passing through all the cases of your MessageMenuAction, inside each case write your own action handler, or call the default one. NOTE: not all default actions work out of the box - e.g. for .edit you'll still need to provide a closure to save the edited text on your BE. Please see CommentsExampleView in ChatExample project for MessageMenuActionClosure usage example.
    public typealias MessageMenuActionClosure = (
        _ selectedMenuAction: MenuAction,
        _ defaultActionClosure: @escaping (Message, DefaultMessageMenuAction) -> Void,
        _ message: Message
    ) -> Void
    
    /// User and MessageId
    public typealias TapAvatarClosure = (User, String) -> ()
    
    @Environment(\.safeAreaInsets) private var safeAreaInsets
    @Environment(\.chatTheme) private var theme
    @Environment(\.giphyConfig) private var giphyConfig
    @Environment(\.mediaPickerTheme) private var pickerTheme
    
    // MARK: - Parameters
    
    let type: ChatType
    let sections: [MessagesSection]
    let ids: [String]
    let didSendMessage: (DraftMessage) -> Void
    var reactionDelegate: ReactionDelegate?

    // MARK: - View builders
    
    /// provide custom message view builder
    var messageBuilder: MessageBuilderClosure? = nil
    
    /// provide custom input view builder
    var inputViewBuilder: InputViewBuilderClosure? = nil
    
    /// message menu customization: create enum complying to MessageMenuAction and pass a closure processing your enum cases
    var messageMenuAction: MessageMenuActionClosure?
    
    /// content to display in between the chat list view and the input view
    var betweenListAndInputViewBuilder: (()->AnyView)?
    
    /// a header for the whole chat, which will scroll together with all the messages and headers
    var mainHeaderBuilder: (()->AnyView)?
    
    /// date section header builder
    var headerBuilder: ((Date)->AnyView)?
    
    /// provide strings for the chat view, these can be localized in the Localizable.strings files
    var localization: ChatLocalization = createLocalization()
    
    // MARK: - Customization
    
    var isListAboveInputView: Bool = true
    var showDateHeaders: Bool = true
    var isScrollEnabled: Bool = true
    var avatarSize: CGFloat = 32
    var messageUseMarkdown: Bool = false
    var showMessageMenuOnLongPress: Bool = true
    var messageMenuAnimationDuration: Double = 0.3
    var showNetworkConnectionProblem: Bool = false
    var tapAvatarClosure: TapAvatarClosure?
    var mediaPickerSelectionParameters: MediaPickerParameters?
    var orientationHandler: MediaPickerOrientationHandler = {_ in}
    var chatTitle: String?
    var paginationHandler: PaginationHandler?
    var showMessageTimeView = true
    var messageFont = UIFontMetrics.default.scaledFont(for: UIFont.systemFont(ofSize: 15))
    var availableInputs: [AvailableInputType] = [.text, .audio, .giphy, .media]
    var recorderSettings: RecorderSettings = RecorderSettings()
    var listSwipeActions: ListSwipeActions = ListSwipeActions()
    
    @StateObject private var viewModel = ChatViewModel()
    @StateObject private var inputViewModel = InputViewModel()
    @StateObject private var globalFocusState = GlobalFocusState()
    @StateObject private var networkMonitor = NetworkMonitor()
    @StateObject private var keyboardState = KeyboardState()
    
    @State private var isScrolledToBottom: Bool = true
    @State private var shouldScrollToTop: () -> () = {}

    /// Used to prevent the MainView from responding to keyboard changes while the Menu is active
    @State private var isShowingMenu = false

    @State private var tableContentHeight: CGFloat = 0
    @State private var inputViewSize = CGSize.zero
    @State private var cellFrames = [String: CGRect]()

    @State private var giphyConfigured = false
    @State private var selectedMedia: GPHMedia? = nil
    
    public init(messages: [Message],
                chatType: ChatType = .conversation,
                replyMode: ReplyMode = .quote,
                didSendMessage: @escaping (DraftMessage) -> Void,
                reactionDelegate: ReactionDelegate? = nil,
                messageBuilder: @escaping MessageBuilderClosure,
                inputViewBuilder: @escaping InputViewBuilderClosure,
                messageMenuAction: MessageMenuActionClosure?,
                localization: ChatLocalization) {
        self.type = chatType
        self.didSendMessage = didSendMessage
        self.reactionDelegate = reactionDelegate
        self.sections = ChatView.mapMessages(messages, chatType: chatType, replyMode: replyMode)
        self.ids = messages.map { $0.id }
        self.messageBuilder = messageBuilder
        self.inputViewBuilder = inputViewBuilder
        self.messageMenuAction = messageMenuAction
        self.localization = localization
    }
    
    public var body: some View {
        mainView
            .background(theme.colors.mainBG)
            .environmentObject(keyboardState)
        
            .fullScreenCover(isPresented: $viewModel.fullscreenAttachmentPresented) {
                let attachments = sections.flatMap { section in section.rows.flatMap { $0.message.attachments } }
                let index = attachments.firstIndex { $0.id == viewModel.fullscreenAttachmentItem?.id }
                
                GeometryReader { g in
                    FullscreenMediaPages(
                        viewModel: FullscreenMediaPagesViewModel(
                            attachments: attachments,
                            index: index ?? 0
                        ),
                        safeAreaInsets: g.safeAreaInsets,
                        onClose: { [weak viewModel] in
                            viewModel?.dismissAttachmentFullScreen()
                        }
                    )
                    .ignoresSafeArea()
                }
            }
            .onAppear() {
                if isGiphyAvailable() {
                    if let giphyKey = giphyConfig.giphyKey {
                        if !giphyConfigured {
                            giphyConfigured = true
                            Giphy.configure(apiKey: giphyKey)
                        }
                    } else {
                        print("WARNING: giphy key not provided, please pass a key using giphyConfig")
                    }
                }
            }
            .onChange(of: selectedMedia) { newValue in
                if let giphyMedia = newValue {
                    inputViewModel.attachments.giphyMedia = giphyMedia
                    inputViewModel.send()
                }
            }
            .sheet(isPresented: $inputViewModel.showGiphyPicker) {
                if giphyConfig.giphyKey != nil {
                    GiphyEditorView(
                        giphyConfig: giphyConfig,
                        selectedMedia: $selectedMedia
                    )
                    .environmentObject(globalFocusState)
                } else {
                    Text("no giphy key found")
                }
            }
            .fullScreenCover(isPresented: $inputViewModel.showPicker) {
                AttachmentsEditor(
                    inputViewModel: inputViewModel,
                    inputViewBuilder: inputViewBuilder,
                    chatTitle: chatTitle,
                    messageUseMarkdown: messageUseMarkdown,
                    orientationHandler: orientationHandler,
                    mediaPickerSelectionParameters: mediaPickerSelectionParameters,
                    availableInputs: availableInputs,
                    localization: localization
                )
                .environmentObject(globalFocusState)
            }
        
            .onChange(of: inputViewModel.showPicker) {
                if $0 {
                    globalFocusState.focus = nil
                }
            }
            .onChange(of: inputViewModel.showGiphyPicker) {
                if $0 {
                    globalFocusState.focus = nil
                }
            }
    }
    
    var mainView: some View {
        VStack {
            if !networkMonitor.isConnected, !networkMonitor.isConnected {
                waitingForNetwork
            }
            
            if isListAboveInputView {
                listWithButton
                if let builder = betweenListAndInputViewBuilder {
                    builder()
                }
                inputView
            } else {
                inputView
                if let builder = betweenListAndInputViewBuilder {
                    builder()
                }
                listWithButton
            }
        }
        // Used to prevent ChatView movement during Emoji Keyboard invocation
        .ignoresSafeArea(isShowingMenu ? .keyboard : [])
    }
    
    var waitingForNetwork: some View {
        VStack {
            Rectangle()
                .foregroundColor(theme.colors.mainText.opacity(0.12))
                .frame(height: 1)
            HStack {
                Spacer()
                Image("waiting", bundle: .current)
                Text(localization.waitingForNetwork)
                Spacer()
            }
            .padding(.top, 6)
            Rectangle()
                .foregroundColor(theme.colors.mainText.opacity(0.12))
                .frame(height: 1)
        }
        .padding(.top, 8)
    }
    
    @ViewBuilder
    var listWithButton: some View {
        switch type {
        case .conversation:
            ZStack(alignment: .bottomTrailing) {
                list
                
                if !isScrolledToBottom {
                    Button {
                        NotificationCenter.default.post(name: .onScrollToBottom, object: nil)
                    } label: {
                        theme.images.scrollToBottom
                            .frame(width: 40, height: 40)
                            .circleBackground(theme.colors.messageFriendBG)
                            .foregroundStyle(theme.colors.sendButtonBackground)
                            .shadow(color: .primary.opacity(0.1), radius: 2, y: 1)
                    }
                    .padding(8)
                }
            }
            
        case .comments:
            list
        }
    }
    
    @ViewBuilder
    var list: some View {
        UIList(viewModel: viewModel,
               inputViewModel: inputViewModel,
               isScrolledToBottom: $isScrolledToBottom,
               shouldScrollToTop: $shouldScrollToTop,
               tableContentHeight: $tableContentHeight,
               messageBuilder: messageBuilder,
               mainHeaderBuilder: mainHeaderBuilder,
               headerBuilder: headerBuilder,
               inputView: inputView,
               type: type,
               showDateHeaders: showDateHeaders,
               isScrollEnabled: isScrollEnabled,
               avatarSize: avatarSize,
               showMessageMenuOnLongPress: showMessageMenuOnLongPress,
               tapAvatarClosure: tapAvatarClosure,
               paginationHandler: paginationHandler,
               messageUseMarkdown: messageUseMarkdown,
               showMessageTimeView: showMessageTimeView,
               messageFont: messageFont,
               sections: sections,
               ids: ids,
               listSwipeActions: listSwipeActions
        )
        .applyIf(!isScrollEnabled) {
            $0.frame(height: tableContentHeight)
        }
        .onStatusBarTap {
            shouldScrollToTop()
        }
        .transparentNonAnimatingFullScreenCover(item: $viewModel.messageMenuRow) {
            if let row = viewModel.messageMenuRow {
                messageMenu(row)
                    .onAppear(perform: showMessageMenu)
            }
            
        }
        .onPreferenceChange(MessageMenuPreferenceKey.self) {
            self.cellFrames = $0
        }
        .onTapGesture {
            globalFocusState.focus = nil
        }
        .onAppear {
            viewModel.didSendMessage = didSendMessage
            viewModel.inputViewModel = inputViewModel
            viewModel.globalFocusState = globalFocusState

            inputViewModel.didSendMessage = { value in
                Task { @MainActor in
                    didSendMessage(value)
                }
                if type == .conversation {
                    DispatchQueue.main.asyncAfter(deadline: .now() + 0.3) {
                        NotificationCenter.default.post(name: .onScrollToBottom, object: nil)
                    }
                }
            }
        }
    }

    var inputView: some View {
        Group {
            if let inputViewBuilder = inputViewBuilder {
                inputViewBuilder($inputViewModel.text, inputViewModel.attachments, inputViewModel.state, .message, inputViewModel.inputViewAction()) {
                    globalFocusState.focus = nil
                }
            } else {
                InputView(
                    viewModel: inputViewModel,
                    inputFieldId: viewModel.inputFieldId,
                    style: .message,
                    availableInputs: availableInputs,
                    messageUseMarkdown: messageUseMarkdown,
                    recorderSettings: recorderSettings,
                    localization: localization
                )
            }
        }
        .sizeGetter($inputViewSize)
        .environmentObject(globalFocusState)
        .onAppear(perform: inputViewModel.onStart)
        .onDisappear(perform: inputViewModel.onStop)
    }
    
    func messageMenu(_ row: MessageRow) -> some View {
        let cellFrame = cellFrames[row.id] ?? .zero

        return MessageMenu(
            viewModel: viewModel,
            isShowingMenu: $isShowingMenu,
<<<<<<< HEAD
            message: row.message,
            cellFrame: cellFrame,
=======
            menuButtonsSize: $menuButtonsSize,
            message: row.message,
>>>>>>> ff3e67e8
            alignment: row.message.user.isCurrentUser ? .right : .left,
            leadingPadding: avatarSize + MessageView.horizontalAvatarPadding * 2,
            trailingPadding: MessageView.statusViewSize + MessageView.horizontalStatusPadding,
            font: messageFont,
            animationDuration: messageMenuAnimationDuration,
            onAction: menuActionClosure(row.message),
            reactionHandler: MessageMenu.ReactionConfig(
                delegate: reactionDelegate,
                didReact: reactionClosure(row.message)
            )) {
                ChatMessageView(viewModel: viewModel, messageBuilder: messageBuilder, row: row, chatType: type, avatarSize: avatarSize, tapAvatarClosure: nil, messageUseMarkdown: messageUseMarkdown, isDisplayingMessageMenu: true, showMessageTimeView: showMessageTimeView, messageFont: messageFont)
                    .onTapGesture {
                        hideMessageMenu()
                    }
            }
    }
    
    /// Constructs our default reactionCallback flow if the user supports Reactions by implementing the didReactToMessage closure
    private func reactionClosure(_ message: Message) -> (ReactionType?) -> () {
        return { reactionType in
            Task {
                // Run the callback on the main thread
                await MainActor.run {
                    // Hide the menu
                    hideMessageMenu()
                    // Send the draft reaction
                    guard let reactionDelegate, let reactionType else { return }
                    reactionDelegate.didReact(to: message, reaction: DraftReaction(messageID: message.id, type: reactionType))
                }
            }
        }
    }
    
    func menuActionClosure(_ message: Message) -> (MenuAction) -> () {
        if let messageMenuAction {
            return { action in
                hideMessageMenu()
                messageMenuAction(action, viewModel.messageMenuAction(), message)
            }
        } else if MenuAction.self == DefaultMessageMenuAction.self {
            return { action in
                hideMessageMenu()
                viewModel.messageMenuActionInternal(message: message, action: action as! DefaultMessageMenuAction)
            }
        }
        return { _ in }
    }

    func showMessageMenu() {
        isShowingMenu = true
    }
    
    func hideMessageMenu() {
        viewModel.messageMenuRow = nil
        viewModel.messageFrame = .zero
        isShowingMenu = false
    }
    
    private func isGiphyAvailable() -> Bool {
        return availableInputs.contains(AvailableInputType.giphy)
    }
    
    private static func createLocalization() -> ChatLocalization {
        return ChatLocalization(
            inputPlaceholder: String(localized: "Type a message..."),
            signatureText: String(localized: "Add signature..."),
            cancelButtonText: String(localized: "Cancel"),
            recentToggleText: String(localized: "Recents"),
            waitingForNetwork: String(localized: "Waiting for network"),
            recordingText: String(localized: "Recording..."),
            replyToText: String(localized: "Reply to")
        )
    }
    
}

public extension ChatView {
    
    func betweenListAndInputViewBuilder<V: View>(_ builder: @escaping ()->V) -> ChatView {
        var view = self
        view.betweenListAndInputViewBuilder = {
            AnyView(builder())
        }
        return view
    }
    
    func mainHeaderBuilder<V: View>(_ builder: @escaping ()->V) -> ChatView {
        var view = self
        view.mainHeaderBuilder = {
            AnyView(builder())
        }
        return view
    }
    
    func headerBuilder<V: View>(_ builder: @escaping (Date)->V) -> ChatView {
        var view = self
        view.headerBuilder = { date in
            AnyView(builder(date))
        }
        return view
    }
    
    func isListAboveInputView(_ isAbove: Bool) -> ChatView {
        var view = self
        view.isListAboveInputView = isAbove
        return view
    }
    
    func showDateHeaders(_ showDateHeaders: Bool) -> ChatView {
        var view = self
        view.showDateHeaders = showDateHeaders
        return view
    }
    
    func isScrollEnabled(_ isScrollEnabled: Bool) -> ChatView {
        var view = self
        view.isScrollEnabled = isScrollEnabled
        return view
    }
    
    func showMessageMenuOnLongPress(_ show: Bool) -> ChatView {
        var view = self
        view.showMessageMenuOnLongPress = show
        return view
    }
    
    func showNetworkConnectionProblem(_ show: Bool) -> ChatView {
        var view = self
        view.showNetworkConnectionProblem = show
        return view
    }
    
    func assetsPickerLimit(assetsPickerLimit: Int) -> ChatView {
        var view = self
        view.mediaPickerSelectionParameters = MediaPickerParameters()
        view.mediaPickerSelectionParameters?.selectionLimit = assetsPickerLimit
        return view
    }
    
    func setMediaPickerSelectionParameters(_ params: MediaPickerParameters) -> ChatView {
        var view = self
        view.mediaPickerSelectionParameters = params
        return view
    }
    
    func orientationHandler(orientationHandler: @escaping MediaPickerOrientationHandler) -> ChatView {
        var view = self
        view.orientationHandler = orientationHandler
        return view
    }
    
    /// when user scrolls up to `pageSize`-th meassage, call the handler function, so user can load more messages
    /// NOTE: doesn't work well with `isScrollEnabled` false
    func enableLoadMore(pageSize: Int, _ handler: @escaping ChatPaginationClosure) -> ChatView {
        var view = self
        view.paginationHandler = PaginationHandler(handleClosure: handler, pageSize: pageSize)
        return view
    }
    
    @available(*, deprecated)
    func chatNavigation(title: String, status: String? = nil, cover: URL? = nil) -> some View {
        var view = self
        view.chatTitle = title
        return view.modifier(ChatNavigationModifier(title: title, status: status, cover: cover))
    }
    
    // makes sense only for built-in message view
    
    func avatarSize(avatarSize: CGFloat) -> ChatView {
        var view = self
        view.avatarSize = avatarSize
        return view
    }
    
    func tapAvatarClosure(_ closure: @escaping TapAvatarClosure) -> ChatView {
        var view = self
        view.tapAvatarClosure = closure
        return view
    }
    
    func messageUseMarkdown(_ messageUseMarkdown: Bool) -> ChatView {
        var view = self
        view.messageUseMarkdown = messageUseMarkdown
        return view
    }
    
    func showMessageTimeView(_ isShow: Bool) -> ChatView {
        var view = self
        view.showMessageTimeView = isShow
        return view
    }
    
    func setMessageFont(_ font: UIFont) -> ChatView {
        var view = self
        view.messageFont = font
        return view
    }
    
    // makes sense only for built-in input view
    
    func setAvailableInputs(_ types: [AvailableInputType]) -> ChatView {
        var view = self
        view.availableInputs = types
        return view
    }
    
    func setRecorderSettings(_ settings: RecorderSettings) -> ChatView {
        var view = self
        view.recorderSettings = settings
        return view
    }
    
    /// Sets the general duration of various message menu animations
    ///
    /// This value is more akin to 'how snappy' the message menu feels
    /// - Note: Good values are between 0.15 - 0.5 (defaults to 0.3)
    /// - Important: This value is clamped between 0.1 and 1.0
    func messageMenuAnimationDuration(_ duration:Double) -> ChatView {
        var view = self
        view.messageMenuAnimationDuration = max(0.1, min(1.0, duration))
        return view
    }
    
    /// Sets a ReactionDelegate on the ChatView for handling and configuring message reactions
    func messageReactionDelegate(_ configuration: ReactionDelegate) -> ChatView {
        var view = self
        view.reactionDelegate = configuration
        return view
    }
    
    /// Constructs, and applies, a ReactionDelegate for you based on the provided closures
    func onMessageReaction(
        didReactTo: @escaping (Message, DraftReaction) -> Void,
        canReactTo: ((Message) -> Bool)? = nil,
        availableReactionsFor: ((Message) -> [ReactionType]?)? = nil,
        allowEmojiSearchFor: ((Message) -> Bool)? = nil,
        shouldShowOverviewFor: ((Message) -> Bool)? = nil
    ) -> ChatView {
        var view = self
        view.reactionDelegate = DefaultReactionConfiguration(
            didReact: didReactTo,
            canReact: canReactTo,
            reactions: availableReactionsFor,
            allowEmojiSearch: allowEmojiSearchFor,
            shouldShowOverview: shouldShowOverviewFor
        )
        return view
    }
}
<|MERGE_RESOLUTION|>--- conflicted
+++ resolved
@@ -403,13 +403,8 @@
         return MessageMenu(
             viewModel: viewModel,
             isShowingMenu: $isShowingMenu,
-<<<<<<< HEAD
             message: row.message,
             cellFrame: cellFrame,
-=======
-            menuButtonsSize: $menuButtonsSize,
-            message: row.message,
->>>>>>> ff3e67e8
             alignment: row.message.user.isCurrentUser ? .right : .left,
             leadingPadding: avatarSize + MessageView.horizontalAvatarPadding * 2,
             trailingPadding: MessageView.statusViewSize + MessageView.horizontalStatusPadding,
