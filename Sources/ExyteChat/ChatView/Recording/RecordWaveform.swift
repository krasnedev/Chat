--- conflicted
+++ resolved
@@ -105,10 +105,6 @@
             .frame(height: RecordWaveform.maxSampleHeight)
             
         }
-<<<<<<< HEAD
-        //.border(Color.red, width: 2)
-=======
->>>>>>> 0ee75e90
         .frame(height: RecordWaveform.maxSampleHeight)
         .applyIf(!addExtraDots) {
             $0.frame(width: maxLength)
