<a href="https://exyte.com/"><picture><source media="(prefers-color-scheme: dark)" srcset="https://raw.githubusercontent.com/exyte/media/master/common/header-dark.png"><img src="https://raw.githubusercontent.com/exyte/media/master/common/header-light.png"></picture></a>

<a href="https://exyte.com/"><picture><source media="(prefers-color-scheme: dark)" srcset="https://raw.githubusercontent.com/exyte/media/master/common/our-site-dark.png" width="80" height="16"><img src="https://raw.githubusercontent.com/exyte/media/master/common/our-site-light.png" width="80" height="16"></picture></a>&nbsp;&nbsp;&nbsp;&nbsp;&nbsp;<a href="https://twitter.com/exyteHQ"><picture><source media="(prefers-color-scheme: dark)" srcset="https://raw.githubusercontent.com/exyte/media/master/common/twitter-dark.png" width="74" height="16"><img src="https://raw.githubusercontent.com/exyte/media/master/common/twitter-light.png" width="74" height="16">
</picture></a> <a href="https://exyte.com/contacts"><picture><source media="(prefers-color-scheme: dark)" srcset="https://raw.githubusercontent.com/exyte/media/master/common/get-in-touch-dark.png" width="128" height="24" align="right"><img src="https://raw.githubusercontent.com/exyte/media/master/common/get-in-touch-light.png" width="128" height="24" align="right"></picture></a>

<table>
    <thead>
        <tr>
            <th>Chat</th>
            <th>Media</th>
            <th>Audio Messages</th>
            <th>Extra</th>
        </tr>
    </thead>
    <tbody>
        <tr>
            <td>
                <img src="https://github.com/exyte/Chat/assets/1358172/baf0167f-b3e0-4df2-bd3b-b6b1c4ee385d" />
            </td>
            <td>
                <img src="https://github.com/exyte/Chat/assets/1358172/d62876ef-4475-4f07-933a-9d9366b02e28" />
            </td>
            <td>
                <img src="https://github.com/exyte/Chat/assets/1358172/ebd2040d-1cf0-4066-9391-592af1426571" />
            </td>
            <td>
                <img src="https://github.com/exyte/Chat/assets/1358172/053bcd73-0db7-44da-abd6-0a57f0f88a4b" />
            </td>
        </tr>
    </tbody>
</table>

<p><h1>Chat</h1></p>
<p><h4>A SwiftUI Chat UI framework with fully customizable message cells and a built-in media picker</h4></p>

![](https://img.shields.io/github/v/tag/exyte/Chat?label=Version)
[![](https://img.shields.io/endpoint?url=https%3A%2F%2Fswiftpackageindex.com%2Fapi%2Fpackages%2Fexyte%2FChat%2Fbadge%3Ftype%3Dswift-versions)](https://swiftpackageindex.com/exyte/Chat)
[![](https://img.shields.io/endpoint?url=https%3A%2F%2Fswiftpackageindex.com%2Fapi%2Fpackages%2Fexyte%2FChat%2Fbadge%3Ftype%3Dplatforms)](https://swiftpackageindex.com/exyte/Chat)
[![SPM](https://img.shields.io/badge/SPM-Compatible-brightgreen.svg)](https://swiftpackageindex.com/exyte/Chat)
[![Cocoapods](https://img.shields.io/badge/Cocoapods-Deprecated%20after%202.4.2-yellow.svg)](https://cocoapods.org/pods/ExyteChat)
[![License: MIT](https://img.shields.io/badge/License-MIT-black.svg)](https://opensource.org/licenses/MIT)

# Features
- Displays your messages with pagination and allows you to create and "send" new messages (sending means calling a closure since user will be the one providing actual API calls)
- Allows you to pass a custom view builder for messages and input views
- Has a built-in photo and video library/camera picker for multiple media asset selection
- Sticker keyboard that integrates with Giphy
- Can display a fullscreen menu on long press a message cell (automatically shows scroll for big messages)
- Supports "reply to message" via message menu or through a closure. Remove and edit are **coming soon**
- This library allows to send the following content in messages in any combination:
    - Arbitrarily styled text with `AttributedString` or markdown
    - Photo/video
    - Audio recording
<<<<<<< HEAD
    - Link with preview
=======
    - Gif/Sticker
>>>>>>> 6b7060a8
    **Coming soon:**
    - User's location
    - Documents

# Usage

Create a chat view like this:
```swift
@State var messages: [Message] = []

var body: some View {
    ChatView(messages: messages) { draft in
        yourViewModel.send(draft: draft)
    }
}
```
where:  
   `messages` - list of messages to display  
   `didSendMessage` - a closure which is called when the user presses the send button  

`Message` is a type that `Chat` uses for the internal implementation. In the code above it expects the user to provide a list of `Message` structs, and it returns a `DraftMessage` in the `didSendMessage` closure. You can map it both ways to your own `Message` model that your API expects or use as is.

## Available chat types
Chat type - determines the order of messages and direction of new message animation. Available options:
- `conversation` - the latest message is at the bottom, new messages appear from the bottom  
- `comments` - the latest message is at the top, new messages appear from the top  

Reply mode - determines how replying to message looks. Available options:
- `quote` - when replying to message A, new message will appear as the newest message, quoting message A in its body  
- `answer` - when replying to message A, new message with appear direclty below message A as a separate cell without duplicating message A in its body  

To specify any of these pass them through `init`:
```swift
ChatView(messages: viewModel.messages, chatType: .comments, replyMode: .answer) { draft in
    yourViewModel.send(draft: draft)
}
```

## Custom UI
You may customize message cells like this: 
```swift
ChatView(messages: viewModel.messages) { draft in
    viewModel.send(draft: draft)
} messageBuilder: { message, positionInUserGroup, positionInMessagesSection, positionInCommentsGroup, showContextMenuClosure, messageActionClosure, showAttachmentClosure in
    VStack {
        Text(message.text)
        if !message.attachments.isEmpty {
            ForEach(message.attachments, id: \.id) { at in
                AsyncImage(url: at.thumbnail)
            }
        }
    }
}
```
`messageBuilder`'s parameters:  
- `message` - the message containing user info, attachments, etc.   
- `positionInUserGroup` - the position of the message in its continuous collection of messages from the same user    
- `positionInMessagesSection` position of message in the section of messages from that day
- `positionInCommentsGroup` - position of message in its continuous group of comments (only works for .answer ReplyMode, nil for .quote mode)  
- `showContextMenuClosure` - closure to show message context menu   
- `messageActionClosure ` - closure to pass user interaction, .reply for example   
- `showAttachmentClosure` - you can pass an attachment to this closure to use ChatView's fullscreen media viewer    

You may customize the input view (a text field with buttons at the bottom) like this: 
```swift
ChatView(messages: viewModel.messages) { draft in
    viewModel.send(draft: draft)
} inputViewBuilder: { textBinding, attachments, inputViewState, inputViewStyle, inputViewActionClosure, dismissKeyboardClosure in
    Group {
        switch inputViewStyle {
        case .message: // input view on chat screen
            VStack {
                HStack {
                    Button("Send") { inputViewActionClosure(.send) }
                    Button("Attach") { inputViewActionClosure(.photo) }
                }
                TextField("Write your message", text: textBinding)
            }
        case .signature: // input view on photo selection screen
            VStack {
                HStack {
                    Button("Send") { inputViewActionClosure(.send) }
                }
                TextField("Compose a signature for photo", text: textBinding)
                    .background(Color.green)
            }
        }
    }
}
```
`inputViewBuilder`'s parameters:  
- `textBinding` to bind your own TextField   
- `attachments` is a struct containing photos, videos, recordings and a message you are replying to     
- `inputViewState` - the state of the input view that is controlled by the library automatically if possible or through your calls of `inputViewActionClosure`
- `inputViewStyle` - `.message` or `.signature` (the chat screen or the photo selection screen)   
- `inputViewActionClosure` for calling on taps on your custom buttons. For example, call `inputViewActionClosure(.send)` if you want to send your message with your own button, then the library will reset the text and attachments and call the `didSendMessage` sending closure   
- `dismissKeyboardClosure` - call this to dismiss keyboard    

## Custom message menu
Long tap on a message will display a menu for this message (can be turned off, see Modifiers). To define custom message menu actions declare an enum conforming to `MessageMenuAction`. Then the library will show your custom menu options on long tap on message instead of default ones, if you pass your enum's name to it (see code sample). Once the action is selected special callbcak will be called. Here is a simple example:
```swift
enum Action: MessageMenuAction {
    case reply, edit

    func title() -> String {
        switch self {
        case .reply:
            "Reply"
        case .edit:
            "Edit"
        }
    }
    
    func icon() -> Image {
        switch self {
        case .reply:
            Image(systemName: "arrowshape.turn.up.left")
        case .edit:
            Image(systemName: "square.and.pencil")
        }
    }
    
    // Optional
    // Implement this method to conditionally include menu actions on a per message basis
    // The default behavior is to include all menu action items
    static func menuItems(for message: ExyteChat.Message) -> [Action] {
        if message.user.isCurrentUser  {
            return [.edit]
        } else {
            return [.reply]
        }
    }
}

ChatView(messages: viewModel.messages) { draft in
    viewModel.send(draft: draft)
} messageMenuAction: { (action: Action, defaultActionClosure, message) in // <-- here: specify the name of your `MessageMenuAction` enum
    switch action {
    case .reply:
        defaultActionClosure(message, .reply)
    case .edit:
        defaultActionClosure(message, .edit { editedText in
            // update this message's text on your BE
            print(editedText)
        })
    }
}
```
`messageMenuAction`'s parameters:  
- `selectedMenuAction` - action selected by the user from the menu. NOTE: when declaring this variable, specify its type (your custom descendant of MessageMenuAction) explicitly    
- `defaultActionClosure` - a closure taking a case of default implementation of MessageMenuAction which provides simple actions handlers; you call this closure passing the selected message and choosing one of the default actions (.reply, .edit) if you need them; or you can write a custom implementation for all your actions, in that case just ignore this closure
- `message` - message for which the menu is displayed
    
When implementing your own `MessageMenuActionClosure`, write a switch statement passing through all the cases of your `MessageMenuAction`, inside each case write your own action handler, or call the default one. NOTE: not all default actions work out of the box - e.g. for `.edit` you'll still need to provide a closure to save the edited text on your BE. Please see CommentsExampleView in ChatExample project for MessageMenuActionClosure usage example.

## Custom swipe actions

```swift
// Example: Adding Swipe Actions to your ChatView
ChatView(messages: viewModel.messages) { draft in
    viewModel.send(draft: draft)
} 
.swipeActions(edge: .leading, performsFirstActionWithFullSwipe: false, items: [
    // SwipeActions are similar to Buttons, they accept an Action and a ViewBuilder
    SwipeAction(action: onDelete, activeFor: { $0.user.isCurrentUser }, background: .red) {
        swipeActionButtonStandard(title: "Delete", image: "xmark.bin")
    },
    // Set the background color of a SwipeAction in the initializer,
    // instead of trying to apply a background color in your ViewBuilder
    SwipeAction(action: onReply, background: .blue) {
        swipeActionButtonStandard(title: "Reply", image: "arrowshape.turn.up.left")
    },
    // SwipeActions can also be selectively shown based on the message,
    // here we only show the Edit action when the message is from the current sender
    SwipeAction(action: onEdit, activeFor: { $0.user.isCurrentUser }, background: .gray) {
        swipeActionButtonStandard(title: "Edit", image: "bubble.and.pencil")
    }
])
```
`swipeActions`'s parameters:  
- `edge` - either the leading or trailing edge of the Message
- `performsFirstActionWithFullSwipe` - if true, a full swipe will trigger the first `SwipeAction` provided in the `items` list
- `items` - list of `SwipeAction`s to include

## Small view builders:
These use `AnyView`, so please try to keep them easy enough
- `betweenListAndInputViewBuilder` - content to display in between the chat list view and the input view   
- `mainHeaderBuilder` - a header for the whole chat, which will scroll together with all the messages and headers  
- `headerBuilder` - date section header builder   

## Modifiers 
`isListAboveInputView` - messages table above the input field view or not   
`showDateHeaders` - show section headers with dates between days, default is `true`    
`isScrollEnabled` - forbid scrolling for messages' `UITabelView`   
`showMessageMenuOnLongPress` - turn menu on long tap on/off    
`showNetworkConnectionProblem` - display network error on/off    
`assetsPickerLimit` - set a limit for MediaPicker built into the library   
`setMediaPickerSelectionParameters` - a struct holding MediaPicker selection parameters (assetsPickerLimit and others like mediaType, selectionStyle, etc.).   
`orientationHandler` - handle screen rotation

`enableLoadMore(offset: Int, handler: @escaping ChatPaginationClosure)` - when user scrolls to `offset`-th message from the end, call the handler function, so the user can load more messages. NOTE: New messages won't appear in the chat unless it's scrolled up to the very top - it's an optimization. 

### Customize default UI
You can use `chatTheme` to customize colors and images of default UI. You can pass all/some colors and images:

```swift
.chatTheme(
    ChatTheme(
        colors: .init(
            mainBackground: .red,
            buttonBackground: .yellow,
            addButtonBackground: .purple
        ),
        images: .init(
            camera: Image(systemName: "camera")
        )
    )
)

// chat view with a full background image  
.chatTheme(
    ChatTheme(
        colors: .init(
            buttonBackground: .yellow,
            addButtonBackground: .purple
        ),
        images: .init(
          backgroundLight: Image("chatBackgroundLight"),
          backgroundDark: Image("chatBackgroundDark")
        )
    )
)

```
By default the built-in MediaPicker will be auto-customized using the mosyt logical colors from chatTheme. But you can always use `mediaPickerTheme` in a similar fashion to set your own colors.      

### makes sense only for built-in message view    
`avatarSize` - the default avatar is a circle, you can specify its diameter here   
`tapAvatarClosure` - closure to call on avatar tap    
`messageUseMarkdown` - use markdown (e.g. ** to make something bold) or not    
`messageUseStyler` - pass a function that converts the message's `String` to the styled `AttributedString`    
`showMessageTimeView` - show timestamp in a corner of the message    
`messageLinkPreviewLimit` - limit the maximum number of link previews per message
`linkPreviewsDisabled` - completely disable message link previews
`setMessageFont` - pass custom font to use for messages   

### makes sense only for built-in input view
`setAvailableInput` - hide some buttons in default InputView. Available options are:    
    - `.full` - media + text + audio   
    - `.textAndMedia`   
    - `.textAndAudio`   
    - `.textOnly`    
  
<img src="https://raw.githubusercontent.com/exyte/media/master/Chat/pic2.png" width="300">

## Sticker Keyboard

You can pick and send animated gifs via the integrated sticker keyboard. In order to use this functionality a client id must be granted via the [Giphy Developers](https://developers.giphy.com/) site.

To include the sticker keyboard:

```swift
.setAvailableInputs([.text, .giphy])
.giphyConfig(
    GiphyConfiguration(
        giphyKey: "client id",
        mediaTypeConfig: [.recents, .gifs, .stickers, .clips],
        showAttributionMark: true
    )
)
```

To approve a production client Id for your app, Giphy requires that you include a "Powered By GIPHY" attibution mark, see [attribution mark requirement](https://support.giphy.com/hc/en-us/articles/360035158592-What-conditions-does-my-app-project-need-to-meet-in-order-to-get-a-production-API-Key). Setting the showAttributionMark in the GiphyConfiguration struct will include a small overlay image on the giphy picker which meets the requirement needed for a production client key.


## Localization

You can localize the inputs using the standard SwiftUI localization process, add the input strings to each languages Localizable.strings file.  
The library uses the following text that can be localized:

- Type a message...
- Add signature...
- Cancel
- Recents
- Waiting for network
- Recording...
- Reply to

## Examples
There are 2 example projects:    
- One has a simple bot posting random text/media messages every 2 seconds. It has no back end and no local storage. Every new start is clean and fresh.     
- Another has an integration with Firestore data base. It has all the necessary back end support, including storing media and audio messages, unread messages counters, etc. You'll have to create your own Firestore app and DB. Also replace `GoogleService-Info` with your own. After that you can test on multiple sims/devices.    

Create your firestore app
https://console.firebase.google.com/
Create firesote database (for light weight text data)
https://firebase.google.com/docs/firestore/manage-data/add-data
Create cloud firestore database (for images and voice recordings)
https://firebase.google.com/docs/storage/web/start

## Examples

To try the Chat examples:
- Clone the repo `https://github.com/exyte/Chat.git`
- Open `ChatExample.xcodeproj` or `ChatFirestoreExample.xcodeproj` in the Xcode
- Try it!

## Installation

### [Swift Package Manager](https://swift.org/package-manager/)

```swift
dependencies: [
    .package(url: "https://github.com/exyte/Chat.git")
]
```

## Requirements

* iOS 17+
* Xcode 15+

## Our other open source SwiftUI libraries
[PopupView](https://github.com/exyte/PopupView) - Toasts and popups library    
[AnchoredPopup](https://github.com/exyte/AnchoredPopup) - Anchored Popup grows "out" of a trigger view (similar to Hero animation)   
[Grid](https://github.com/exyte/Grid) - The most powerful Grid container    
[ScalingHeaderScrollView](https://github.com/exyte/ScalingHeaderScrollView) - A scroll view with a sticky header which shrinks as you scroll    
[AnimatedTabBar](https://github.com/exyte/AnimatedTabBar) - A tabbar with a number of preset animations   
[MediaPicker](https://github.com/exyte/mediapicker) - Customizable media picker     
[OpenAI](https://github.com/exyte/OpenAI) Wrapper lib for [OpenAI REST API](https://platform.openai.com/docs/api-reference/introduction)    
[AnimatedGradient](https://github.com/exyte/AnimatedGradient) - Animated linear gradient     
[ConcentricOnboarding](https://github.com/exyte/ConcentricOnboarding) - Animated onboarding flow    
[FloatingButton](https://github.com/exyte/FloatingButton) - Floating button menu    
[ActivityIndicatorView](https://github.com/exyte/ActivityIndicatorView) - A number of animated loading indicators    
[ProgressIndicatorView](https://github.com/exyte/ProgressIndicatorView) - A number of animated progress indicators    
[FlagAndCountryCode](https://github.com/exyte/FlagAndCountryCode) - Phone codes and flags for every country    
[SVGView](https://github.com/exyte/SVGView) - SVG parser    
[LiquidSwipe](https://github.com/exyte/LiquidSwipe) - Liquid navigation animation    

<|MERGE_RESOLUTION|>--- conflicted
+++ resolved
@@ -51,11 +51,8 @@
     - Arbitrarily styled text with `AttributedString` or markdown
     - Photo/video
     - Audio recording
-<<<<<<< HEAD
     - Link with preview
-=======
     - Gif/Sticker
->>>>>>> 6b7060a8
     **Coming soon:**
     - User's location
     - Documents
